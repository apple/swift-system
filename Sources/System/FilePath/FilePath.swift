/*
 This source file is part of the Swift System open source project

 Copyright (c) 2020 Apple Inc. and the Swift System project authors
 Licensed under Apache License v2.0 with Runtime Library Exception

 See https://swift.org/LICENSE.txt for license information
*/

/// Represents a location in the file system.
///
/// This structure recognizes directory separators  (e.g. `/`), roots, and
/// requires that the content terminates in a NUL (`0x0`). Beyond that, it
/// does not give any meaning to the bytes that it contains. The file system
/// defines how the content is interpreted; for example, by its choice of string
/// encoding.
///
/// On construction, `FilePath` will normalize separators by removing
/// redundant intermediary separators and stripping any trailing separators.
/// On Windows, `FilePath` will also normalize forward slashes `/` into
/// backslashes `\`, as preferred by the platform.
///
/// The code below creates a file path from a string literal,
/// and then uses it to open and append to a log file:
///
///     let message: String = "This is a log message."
///     let path: FilePath = "/tmp/log"
///     let fd = try FileDescriptor.open(path, .writeOnly, options: .append)
///     try fd.closeAfter { try fd.writeAll(message.utf8) }
///
/// File paths conform to the
/// <doc://com.apple.documentation/documentation/swift/equatable>
/// and <doc://com.apple.documentation/documentation/swift/hashable> protocols
/// by performing the protocols' operations on their raw byte contents.
/// This conformance allows file paths to be used,
/// for example, as keys in a dictionary.
/// However, the rules for path equivalence
/// are file-system–specific and have additional considerations
/// like case insensitivity, Unicode normalization, and symbolic links.
@available(/*System 0.0.1: macOS 11.0, iOS 14.0, watchOS 7.0, tvOS 14.0*/iOS 8, *)
public struct FilePath: Sendable {
  // TODO(docs): Section on all the new syntactic operations, lexical normalization, decomposition,
  // components, etc.
  internal var _storage: SystemString

  /// Creates an empty, null-terminated path.
  public init() {
    self._storage = SystemString()
    _invariantCheck()
  }

  // In addition to the empty init, this init will properly normalize
  // separators. All other initializers should be implemented by
  // ultimately deferring to a normalizing init.
  internal init(_ str: SystemString) {
    self._storage = str
    self._normalizeSeparators()
    _invariantCheck()
  }
}

@available(/*System 0.0.1: macOS 11.0, iOS 14.0, watchOS 7.0, tvOS 14.0*/iOS 8, *)
extension FilePath {
  /// The length of the file path, excluding the null terminator.
  public var length: Int { _storage.length }
}

<<<<<<< HEAD
@available(/*System 0.0.1: macOS 11.0, iOS 14.0, watchOS 7.0, tvOS 14.0*/iOS 8, *)
extension FilePath: Hashable, Codable {}
=======
/*System 0.0.1, @available(macOS 11.0, iOS 14.0, watchOS 7.0, tvOS 14.0, *)*/
extension FilePath: Hashable, Codable {
  // Encoder is synthesized; it probably should have been explicit and used
  // a single-value container, but making that change now is somewhat risky.
  
  // Decoder is written explicitly to ensure that we validate invariants on
  // untrusted input.
  public init(from decoder: any Decoder) throws {
    let container = try decoder.container(keyedBy: CodingKeys.self)
    self._storage = try container.decode(SystemString.self, forKey: ._storage)
    guard _invariantsSatisfied() else {
      throw DecodingError.dataCorruptedError(
        forKey: ._storage,
        in: container,
        debugDescription:
          "Encoding does not satisfy the invariants of FilePath"
      )
    }
  }
}
>>>>>>> d2ba7817
<|MERGE_RESOLUTION|>--- conflicted
+++ resolved
@@ -65,15 +65,14 @@
   public var length: Int { _storage.length }
 }
 
-<<<<<<< HEAD
 @available(/*System 0.0.1: macOS 11.0, iOS 14.0, watchOS 7.0, tvOS 14.0*/iOS 8, *)
-extension FilePath: Hashable, Codable {}
-=======
-/*System 0.0.1, @available(macOS 11.0, iOS 14.0, watchOS 7.0, tvOS 14.0, *)*/
-extension FilePath: Hashable, Codable {
+extension FilePath: Hashable {}
+
+@available(/*System 0.0.1: macOS 11.0, iOS 14.0, watchOS 7.0, tvOS 14.0*/iOS 8, *)
+extension FilePath: Codable {
   // Encoder is synthesized; it probably should have been explicit and used
   // a single-value container, but making that change now is somewhat risky.
-  
+
   // Decoder is written explicitly to ensure that we validate invariants on
   // untrusted input.
   public init(from decoder: any Decoder) throws {
@@ -88,5 +87,4 @@
       )
     }
   }
-}
->>>>>>> d2ba7817
+}