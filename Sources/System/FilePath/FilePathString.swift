--- conflicted
+++ resolved
@@ -20,14 +20,6 @@
     self.init(_platformString: platformString)
   }
 
-<<<<<<< HEAD
-  #if !os(Windows)
-  // Note: This function should have been opaque, but it shipped as 
-  // `@_alwaysEmitIntoClient` in macOS 12/iOS 15, and now it is stuck
-  // this way forever. (Or until the language provides a way for us
-  // to declare separate availability for a function's exported symbol
-  // and its inlinable body.)
-=======
   /// Creates a file path by copying bytes from a null-terminated platform
   /// string.
   ///
@@ -70,7 +62,13 @@
       self = FilePath(platformString)
     }
   }
->>>>>>> 63cdebef
+
+#if !os(Windows)
+  // Note: This function should have been opaque, but it shipped as 
+  // `@_alwaysEmitIntoClient` in macOS 12/iOS 15, and now it is stuck
+  // this way forever. (Or until the language provides a way for us
+  // to declare separate availability for a function's exported symbol
+  // and its inlinable body.)
 
   /// Calls the given closure with a pointer to the contents of the file path,
   /// represented as a null-terminated platform string.
