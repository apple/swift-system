--- conflicted
+++ resolved
@@ -12,48 +12,6 @@
 
 import PackageDescription
 
-<<<<<<< HEAD
-let DarwinPlatforms: [Platform]
-#if swift(<5.9)
-DarwinPlatforms = [.macOS, .macCatalyst, .iOS, .watchOS, .tvOS]
-#else
-DarwinPlatforms = [.macOS, .macCatalyst, .iOS, .watchOS, .tvOS, .visionOS]
-#endif
-
-let package = Package(
-    name: "swift-system",
-    products: [
-      .library(name: "SystemPackage", targets: ["SystemPackage"])
-    ],
-    dependencies: [],
-    targets: [
-      .target(
-        name: "CSystem",
-        dependencies: [],
-        exclude: ["CMakeLists.txt"]),
-      .target(
-        name: "SystemPackage",
-        dependencies: ["CSystem"],
-        path: "Sources/System",
-        exclude: ["CMakeLists.txt"],
-        cSettings: [
-          .define("_CRT_SECURE_NO_WARNINGS", .when(platforms: [.windows]))
-        ],
-        swiftSettings: [
-          .define("SYSTEM_PACKAGE"),
-          .define("SYSTEM_PACKAGE_DARWIN", .when(platforms: DarwinPlatforms)),
-          .define("ENABLE_MOCKING", .when(configuration: .debug))
-        ]),
-      .testTarget(
-        name: "SystemTests",
-        dependencies: ["SystemPackage"],
-        swiftSettings: [
-          .define("SYSTEM_PACKAGE"),
-          .define("SYSTEM_PACKAGE_DARWIN", .when(platforms: DarwinPlatforms)),
-        ]),
-    ]
-)
-=======
 let cSettings: [CSetting] = [
   .define("_CRT_SECURE_NO_WARNINGS", .when(platforms: [.windows])),
 ]
@@ -90,5 +48,4 @@
       dependencies: ["SystemPackage"],
       cSettings: cSettings,
       swiftSettings: swiftSettings),
-  ])
->>>>>>> c8a44d83
+  ])