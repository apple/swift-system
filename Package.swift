// swift-tools-version:5.9
//===----------------------------------------------------------------------===//
//
// This source file is part of the Swift System open source project
//
// Copyright (c) 2020 - 2024 Apple Inc. and the Swift System project authors
// Licensed under Apache License v2.0 with Runtime Library Exception
//
// See https://swift.org/LICENSE.txt for license information
//
//===----------------------------------------------------------------------===//

import PackageDescription

let cSettings: [CSetting] = [
  .define("_CRT_SECURE_NO_WARNINGS", .when(platforms: [.windows])),
]

let swiftSettings: [SwiftSetting] = [
  .define(
    "SYSTEM_PACKAGE_DARWIN",
    .when(platforms: [.macOS, .macCatalyst, .iOS, .watchOS, .tvOS, .visionOS])),
  .define("SYSTEM_PACKAGE"),
  .define("ENABLE_MOCKING", .when(configuration: .debug)),
]

let package = Package(
<<<<<<< HEAD
    name: "swift-system",
    products: [
      .library(name: "SystemPackage", targets: ["SystemPackage"])
    ],
    dependencies: [
      .package(url: "https://github.com/apple/swift-atomics", from: "1.1.0")
    ],
    targets: [
      .target(
        name: "CSystem",
        dependencies: [],
        exclude: ["CMakeLists.txt"]),
      .target(
        name: "SystemPackage",
        dependencies: [
          "CSystem",
          .product(name: "Atomics", package: "swift-atomics")
        ],
        path: "Sources/System",
        exclude: ["CMakeLists.txt"],
        cSettings: [
          .define("_CRT_SECURE_NO_WARNINGS", .when(platforms: [.windows]))
        ],
        swiftSettings: [
          .define("SYSTEM_PACKAGE"),
          .define("SYSTEM_PACKAGE_DARWIN", .when(platforms: DarwinPlatforms)),
          .define("ENABLE_MOCKING", .when(configuration: .debug))
        ]),
      .testTarget(
        name: "SystemTests",
        dependencies: ["SystemPackage"],
        swiftSettings: [
          .define("SYSTEM_PACKAGE"),
          .define("SYSTEM_PACKAGE_DARWIN", .when(platforms: DarwinPlatforms)),
        ]),
    ]
)
=======
  name: "swift-system",
  products: [
    .library(name: "SystemPackage", targets: ["SystemPackage"]),
  ],
  dependencies: [],
  targets: [
    .target(
      name: "CSystem",
      dependencies: [],
      exclude: ["CMakeLists.txt"],
      cSettings: cSettings),
    .target(
      name: "SystemPackage",
      dependencies: ["CSystem"],
      path: "Sources/System",
      exclude: ["CMakeLists.txt"],
      cSettings: cSettings,
      swiftSettings: swiftSettings),
    .testTarget(
      name: "SystemTests",
      dependencies: ["SystemPackage"],
      cSettings: cSettings,
      swiftSettings: swiftSettings),
  ])
>>>>>>> fbd61a67
<|MERGE_RESOLUTION|>--- conflicted
+++ resolved
@@ -25,45 +25,6 @@
 ]
 
 let package = Package(
-<<<<<<< HEAD
-    name: "swift-system",
-    products: [
-      .library(name: "SystemPackage", targets: ["SystemPackage"])
-    ],
-    dependencies: [
-      .package(url: "https://github.com/apple/swift-atomics", from: "1.1.0")
-    ],
-    targets: [
-      .target(
-        name: "CSystem",
-        dependencies: [],
-        exclude: ["CMakeLists.txt"]),
-      .target(
-        name: "SystemPackage",
-        dependencies: [
-          "CSystem",
-          .product(name: "Atomics", package: "swift-atomics")
-        ],
-        path: "Sources/System",
-        exclude: ["CMakeLists.txt"],
-        cSettings: [
-          .define("_CRT_SECURE_NO_WARNINGS", .when(platforms: [.windows]))
-        ],
-        swiftSettings: [
-          .define("SYSTEM_PACKAGE"),
-          .define("SYSTEM_PACKAGE_DARWIN", .when(platforms: DarwinPlatforms)),
-          .define("ENABLE_MOCKING", .when(configuration: .debug))
-        ]),
-      .testTarget(
-        name: "SystemTests",
-        dependencies: ["SystemPackage"],
-        swiftSettings: [
-          .define("SYSTEM_PACKAGE"),
-          .define("SYSTEM_PACKAGE_DARWIN", .when(platforms: DarwinPlatforms)),
-        ]),
-    ]
-)
-=======
   name: "swift-system",
   products: [
     .library(name: "SystemPackage", targets: ["SystemPackage"]),
@@ -87,5 +48,4 @@
       dependencies: ["SystemPackage"],
       cSettings: cSettings,
       swiftSettings: swiftSettings),
-  ])
->>>>>>> fbd61a67
+  ])